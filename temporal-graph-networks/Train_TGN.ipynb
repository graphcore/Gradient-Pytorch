{
 "cells": [
  {
   "cell_type": "markdown",
   "source": [
    "Copyright (c) 2022 Graphcore Ltd. All rights reserved."
   ],
   "metadata": {}
  },
  {
   "cell_type": "markdown",
   "source": [
    "# Training Dynamic Graphs with Temporal Graph Networks (TGN)\n",
    "\n",
    "This notebook demonstrates how to train [Temporal Graph Networks](https://arxiv.org/abs/2006.10637)\n",
    "(TGNs) on the IPU. See our [blog post](https://www.graphcore.ai/posts/accelerating-and-scaling-temporal-graph-networks-on-the-graphcore-ipu) for details on\n",
    "performance and scaling.\n",
    "TGN can be used to predict connections in a dynamically evolving graph. This application looks at graphs that gain edges over time. A typical use case is a social network where users form new connections over time, or a recommendation system where new edges represent an interaction of a user with a product or content.\n",
    "\n",
    "![dynamic_graph.png](static/dynamic_graph.png)\n",
    "\n",
    "In this notebook we apply TGN to the [JODIE Wikipedia dataset](https://snap.stanford.edu/jodie/), a dynamic graph of 1,000 Wikipedia articles and 8,227  Wikipedia users. 157,474 time-stamped edges describe the interactions of users with articles."
   ],
   "metadata": {
    "tags": []
   }
  },
  {
   "cell_type": "markdown",
   "source": [
    "## How to run this notebook\n",
    "\n",
    "\n",
    "To run the Python version of this tutorial:\n",
    "\n",
    "1. Download and install the Poplar SDK. Run the `enable.sh` scripts for Poplar and PopART as described in the [Getting Started](https://docs.graphcore.ai/en/latest/getting-started.html) guide for your IPU system.\n",
    "2. For repeatability we recommend that you create and activate a Python virtual environment. You can do this with:\n",
    "a. create a virtual environment in the    directory `venv`: `virtualenv -p python3 venv`; \n",
    "b. activate it: `source venv/bin/activate`.\n",
    "3. Install the Python packages that this tutorial needs with `python -m pip\n",
    "   install -r requirements.txt`."
   ],
   "metadata": {}
  },
  {
   "cell_type": "markdown",
   "source": [
    "To run the Jupyter notebook version of this tutorial:\n",
    "\n",
    "1. Enable a Poplar SDK environment (see the [Getting Started](https://docs.graphcore.ai/en/latest/getting-started.html) guide for\n",
    "  your IPU system)\n",
    "2. In the same environment, install the Jupyter notebook server:\n",
    "   `python -m pip install jupyter`\n",
    "3. Launch a Jupyter Server on a specific port:\n",
    "   `jupyter-notebook --no-browser --port <port number>`\n",
    "4. Connect via SSH to your remote machine, forwarding your chosen port:\n",
    "   `ssh -NL <port number>:localhost:<port number>\n",
    "   <your username>@<remote machine>`\n",
    "\n",
    "For more details about this process, or if you need troubleshooting, see our [guide on using IPUs from Jupyter notebooks](https://github.com/graphcore/tutorials/tree/sdk-release-3.0/tutorials/standard_tools/using_jupyter)."
   ],
   "metadata": {}
  },
  {
   "cell_type": "code",
   "execution_count": null,
<<<<<<< HEAD
   "source": [
    "%pip install -q -r requirements.txt"
   ],
   "outputs": [],
   "metadata": {
    "vscode": {
     "languageId": "plaintext"
    }
   }
=======
   "id": "d530da01",
   "metadata": {},
   "outputs": [],
   "source": [
    "%pip install -q -r requirements.txt\n",
    "%pip install --force-reinstall \"torch-geometric==2.0.3\""
   ]
>>>>>>> c1068607
  },
  {
   "cell_type": "code",
   "execution_count": null,
   "source": [
    "import os\n",
    "executable_cache = os.getenv(\"POPLAR_EXECUTABLE_CACHE\", \"/tmp/exe_cache\") + \"/tgn\""
   ],
   "outputs": [],
   "metadata": {}
  },
  {
   "cell_type": "markdown",
   "source": [
    "## Load required dependencies"
   ],
   "metadata": {}
  },
  {
   "cell_type": "code",
<<<<<<< HEAD
   "execution_count": 1,
=======
   "execution_count": null,
   "id": "a6932104-afb3-4dc8-b46b-648402c0cd24",
   "metadata": {},
   "outputs": [],
>>>>>>> c1068607
   "source": [
    "import torch\n",
    "import poptorch\n",
    "import time\n",
    "import numpy as np\n",
    "from poptorch import DataLoader\n",
    "import matplotlib.pyplot as plt\n",
    "from IPython import display\n",
    "from sklearn.metrics import average_precision_score, roc_auc_score\n",
    "\n",
    "from tgn_modules import TGN, Data, init_weights, DataWrapper"
   ],
   "outputs": [],
   "metadata": {}
  },
  {
   "cell_type": "markdown",
   "source": [
    "## Define the model\n",
    "In addition to a single layer attention-based graph neural network (`tgn_gnn`) TGN\n",
    "introduces a memory module (`tgn_memory`) that keeps track of past interaction of each\n",
    "node.\n",
    "\n",
    "![architecture.png](static/architecture.png)\n",
    "\n",
    "Due to the dynamic nature of the graph, lower batch sizes will yield a higher accuracy.\n",
    "The hyperparameters `nodes_size` and `edges_size` control the padding of the tensors\n",
    "that contain the relevant nodes/edges per batch. The optimal setting for these\n",
    "hyperparameters depend on the batch size."
   ],
   "metadata": {}
  },
  {
   "cell_type": "markdown",
   "source": [
    "#### Define hyperparameters"
   ],
   "metadata": {}
  },
  {
   "cell_type": "code",
<<<<<<< HEAD
   "execution_count": 3,
=======
   "execution_count": null,
   "id": "7333e5ff-0378-442d-8059-f0b0fcf21e12",
   "metadata": {},
   "outputs": [],
>>>>>>> c1068607
   "source": [
    "LEARNING_RATE = 0.000075\n",
    "BATCH_SIZE = 40\n",
    "NODES_SIZE = 400\n",
    "EDGES_SIZE = 1200\n",
    "DEVICE_ITERATIONS = 212\n",
    "EPOCHS = 25"
   ],
   "outputs": [],
   "metadata": {}
  },
  {
   "cell_type": "markdown",
   "source": [
    "#### Create and initialise the TGN model"
   ],
   "metadata": {}
  },
  {
   "cell_type": "code",
<<<<<<< HEAD
   "execution_count": 4,
=======
   "execution_count": null,
   "id": "09b23501-d84f-486c-9bbe-7b649e68e426",
   "metadata": {},
   "outputs": [],
>>>>>>> c1068607
   "source": [
    "tgn = TGN(\n",
    "    num_nodes=9227,\n",
    "    raw_msg_dim=172,\n",
    "    memory_dim=100,\n",
    "    time_dim=100,\n",
    "    embedding_dim=100,\n",
    "    dtype=torch.float32,\n",
    "    dropout=0.1,\n",
    "    target='ipu',\n",
    ")\n",
    "tgn.apply(init_weights);"
   ],
   "outputs": [],
   "metadata": {}
  },
  {
   "cell_type": "markdown",
   "source": [
    "## Create Dataloader\n",
    "We create an [IterableDataset](https://pytorch.org/docs/stable/data.html#torch.utils.data.IterableDataset) yielding batches of nodes, edges and negative samples, padded to a constant size and pass this to the [PopTorch DataLoader](https://docs.graphcore.ai/projects/poptorch-user-guide/en/latest/batching.html#poptorch-dataloader). By using `DEVICE_ITERATIONS > 1` and offloading the data loading process to a separate thread with `poptorch.DataLoaderMode.Async` we reduce the host overhead for data preprocessing."
   ],
   "metadata": {}
  },
  {
   "cell_type": "code",
<<<<<<< HEAD
   "execution_count": 5,
=======
   "execution_count": null,
   "id": "2c299337-9993-48a9-a96f-1476c957f686",
   "metadata": {},
   "outputs": [],
>>>>>>> c1068607
   "source": [
    "train_data = DataWrapper(\n",
    "    Data(\"data/JODIE\", torch.float32, BATCH_SIZE, NODES_SIZE, EDGES_SIZE), \n",
    "    'train'\n",
    ")\n",
    "test_data = DataWrapper(\n",
    "    Data(\"data/JODIE\", torch.float32, BATCH_SIZE, NODES_SIZE, EDGES_SIZE), \n",
    "    'val'\n",
    ")"
   ],
   "outputs": [],
   "metadata": {}
  },
  {
   "cell_type": "code",
<<<<<<< HEAD
   "execution_count": 6,
=======
   "execution_count": null,
   "id": "33b0796e-404b-48f2-96a5-86c340d89421",
   "metadata": {},
   "outputs": [],
>>>>>>> c1068607
   "source": [
    "train_opts = poptorch.Options()\n",
    "train_opts.deviceIterations(DEVICE_ITERATIONS)\n",
    "train_opts.enableExecutableCaching(executable_cache)\n",
    "test_opts = poptorch.Options()\n",
    "test_opts.deviceIterations(1)\n",
    "test_opts.enableExecutableCaching(executable_cache)\n",
    "\n",
    "torch.multiprocessing.set_sharing_strategy('file_system')\n",
    "\n",
    "async_options = {\n",
    "    \"sharing_strategy\": poptorch.SharingStrategy.SharedMemory,\n",
    "    \"load_indefinitely\": True,\n",
    "    \"early_preload\": True,\n",
    "    \"buffer_size\": 2\n",
    "}\n",
    "\n",
    "train_dl = DataLoader(\n",
    "    options=train_opts,\n",
    "    dataset=train_data,\n",
    "    batch_size=1,\n",
    "    mode=poptorch.DataLoaderMode.Async,\n",
    "    async_options=async_options\n",
    ")\n",
    "test_dl = DataLoader(\n",
    "    options=test_opts,\n",
    "    dataset=test_data,\n",
    "    batch_size=1\n",
    ")\n",
    "\n",
    "dataset_size = len(train_dl) * (DEVICE_ITERATIONS * BATCH_SIZE)"
   ],
   "outputs": [],
   "metadata": {}
  },
  {
   "cell_type": "markdown",
   "source": [
    "## Prepare the model\n",
    "Define the [PopTorch optimizer](https://docs.graphcore.ai/projects/poptorch-user-guide/en/latest/pytorch_to_poptorch.html#optimizers) and wrap the PyTorch model into a [PopTorch tranining and inference model](https://docs.graphcore.ai/projects/poptorch-user-guide/en/latest/pytorch_to_poptorch.html#creating-your-model)"
   ],
   "metadata": {}
  },
  {
   "cell_type": "code",
<<<<<<< HEAD
   "execution_count": 7,
=======
   "execution_count": null,
   "id": "486779c4-3150-4952-8a21-8c1ca13fbcb9",
   "metadata": {},
   "outputs": [],
>>>>>>> c1068607
   "source": [
    "optim = poptorch.optim.AdamW(\n",
    "    tgn.parameters(), lr=LEARNING_RATE,\n",
    "    bias_correction=True,\n",
    "    weight_decay=0.0,\n",
    "    eps=1e-8,\n",
    "    betas=(0.9, 0.999)\n",
    ")\n",
    "\n",
    "tgn_train = poptorch.trainingModel(tgn, options=train_opts, optimizer=optim)\n",
    "tgn_eval = poptorch.inferenceModel(tgn, options=test_opts)"
   ],
   "outputs": [],
   "metadata": {}
  },
  {
   "cell_type": "markdown",
   "source": [
    "## Define a training and inference loop and train TGN"
   ],
   "metadata": {}
  },
  {
   "cell_type": "code",
<<<<<<< HEAD
   "execution_count": 8,
=======
   "execution_count": null,
   "id": "5cb02a32-9939-4681-9837-0bf2dbcfc0ce",
   "metadata": {},
   "outputs": [],
>>>>>>> c1068607
   "source": [
    "def run_train(model, train_data, do_reset) -> float:\n",
    "    \"\"\"Trains TGN for one epoch\"\"\"\n",
    "    total_loss = 0\n",
    "    num_events = 0\n",
    "    model.train()\n",
    "\n",
    "    if do_reset:\n",
    "        model.memory.reset_state()  # Start with a fresh memory.\n",
    "        model.copyWeightsToDevice()\n",
    "    for n, batch in enumerate(train_data):\n",
    "        count, loss = model(**batch)\n",
    "        total_loss += float(loss) * count\n",
    "        num_events += count\n",
    "        model.memory.detach()\n",
    "\n",
    "    return total_loss / num_events\n",
    "\n",
    "\n",
    "@torch.no_grad()\n",
    "def run_test(model, inference_data) -> (float, float):\n",
    "    \"\"\"Inference over one epoch\"\"\"\n",
    "\n",
    "    model.eval()\n",
    "    torch.manual_seed(12345)  # Ensure deterministic sampling across epochs\n",
    "    aps = 0.0\n",
    "    aucs = 0.0\n",
    "    num_events = 0\n",
    "    for batch in inference_data:\n",
    "        count, y_true, y_pred = model(**batch)\n",
    "        aps += count * average_precision_score(y_true, y_pred)\n",
    "        aucs += count * roc_auc_score(y_true, y_pred)\n",
    "        num_events += count\n",
    "    return aps / num_events, aucs / num_events"
   ],
   "outputs": [],
   "metadata": {}
  },
  {
   "cell_type": "code",
<<<<<<< HEAD
   "execution_count": 10,
=======
   "execution_count": null,
   "id": "5749c055-a036-4d5b-b338-339f7d3046f2",
   "metadata": {},
   "outputs": [],
>>>>>>> c1068607
   "source": [
    "aps = []\n",
    "aucs = []\n",
    "tput = []\n",
    "\n",
    "fig, ax = plt.subplots(1, 2, figsize=(12, 5))\n",
    "\n",
    "for epoch in range(1, EPOCHS + 1):\n",
    "    t0 = time.time()\n",
    "    loss = run_train(tgn_train, train_dl, do_reset=(epoch > 1))\n",
    "    duration = time.time() - t0\n",
    "    tput.append(dataset_size / duration)\n",
    "\n",
    "    aps_epoch, aucs_epoch = run_test(tgn_eval, test_dl)\n",
    "    aps.append(aps_epoch)\n",
    "    aucs.append(aucs_epoch)\n",
    "    \n",
    "    ax[0].cla()\n",
    "    ax[0].plot(np.arange(1, epoch + 1), aps)\n",
    "    ax[0].set_xlim(0, EPOCHS)\n",
    "    ax[0].set_ylim(0.95, 0.99)\n",
    "    ax[0].set_xlabel(\"Epoch\")\n",
    "    ax[0].set_ylabel(\"Validation Accuracy\")\n",
    "    ax[1].cla()\n",
    "    ax[1].plot(np.arange(1, epoch + 1), tput)\n",
    "    ax[1].set_xlim(0, EPOCHS)\n",
    "    ax[1].set_xlabel(\"Epoch\")\n",
    "    ax[1].set_ylabel(\"Throughput (samples / s)\")\n",
    "    display.clear_output(wait=True)\n",
    "    display.display(fig)\n",
    "    \n",
    "print(f'Training Finished; Final validation APS {aps_epoch:.4f}, AUCS {aucs_epoch:.4f}')\n",
    "    "
<<<<<<< HEAD
   ],
   "outputs": [],
   "metadata": {}
=======
   ]
  },
  {
   "cell_type": "markdown",
   "id": "eb417386",
   "metadata": {},
   "source": [
    "We detach the models from the IPUs as we are done with the training process."
   ]
  },
  {
   "cell_type": "code",
   "execution_count": null,
   "id": "74266bb1",
   "metadata": {},
   "outputs": [],
   "source": [
    "tgn_train.detachFromDevice()\n",
    "tgn_eval.detachFromDevice()"
   ]
>>>>>>> c1068607
  }
 ],
 "metadata": {
  "kernelspec": {
   "display_name": "sdk3_1145",
   "language": "python",
   "name": "sdk3_1145"
  },
  "language_info": {
   "codemirror_mode": {
    "name": "ipython",
    "version": 3
   },
   "file_extension": ".py",
   "mimetype": "text/x-python",
   "name": "python",
   "nbconvert_exporter": "python",
   "pygments_lexer": "ipython3",
   "version": "3.8.10"
  },
  "pycharm": {
   "stem_cell": {
    "cell_type": "raw",
    "metadata": {
     "collapsed": false
    },
    "source": []
   }
  },
  "vscode": {
   "interpreter": {
    "hash": "9409b80169a82c0207afe9a460d7f88a38094a708839df55a31910312ecdb1ee"
   }
  }
 },
 "nbformat": 4,
 "nbformat_minor": 5
}<|MERGE_RESOLUTION|>--- conflicted
+++ resolved
@@ -64,25 +64,12 @@
   {
    "cell_type": "code",
    "execution_count": null,
-<<<<<<< HEAD
-   "source": [
-    "%pip install -q -r requirements.txt"
-   ],
-   "outputs": [],
-   "metadata": {
-    "vscode": {
-     "languageId": "plaintext"
-    }
-   }
-=======
-   "id": "d530da01",
    "metadata": {},
    "outputs": [],
    "source": [
     "%pip install -q -r requirements.txt\n",
     "%pip install --force-reinstall \"torch-geometric==2.0.3\""
    ]
->>>>>>> c1068607
   },
   {
    "cell_type": "code",
@@ -103,14 +90,7 @@
   },
   {
    "cell_type": "code",
-<<<<<<< HEAD
    "execution_count": 1,
-=======
-   "execution_count": null,
-   "id": "a6932104-afb3-4dc8-b46b-648402c0cd24",
-   "metadata": {},
-   "outputs": [],
->>>>>>> c1068607
    "source": [
     "import torch\n",
     "import poptorch\n",
@@ -152,14 +132,7 @@
   },
   {
    "cell_type": "code",
-<<<<<<< HEAD
    "execution_count": 3,
-=======
-   "execution_count": null,
-   "id": "7333e5ff-0378-442d-8059-f0b0fcf21e12",
-   "metadata": {},
-   "outputs": [],
->>>>>>> c1068607
    "source": [
     "LEARNING_RATE = 0.000075\n",
     "BATCH_SIZE = 40\n",
@@ -180,14 +153,7 @@
   },
   {
    "cell_type": "code",
-<<<<<<< HEAD
    "execution_count": 4,
-=======
-   "execution_count": null,
-   "id": "09b23501-d84f-486c-9bbe-7b649e68e426",
-   "metadata": {},
-   "outputs": [],
->>>>>>> c1068607
    "source": [
     "tgn = TGN(\n",
     "    num_nodes=9227,\n",
@@ -214,14 +180,7 @@
   },
   {
    "cell_type": "code",
-<<<<<<< HEAD
    "execution_count": 5,
-=======
-   "execution_count": null,
-   "id": "2c299337-9993-48a9-a96f-1476c957f686",
-   "metadata": {},
-   "outputs": [],
->>>>>>> c1068607
    "source": [
     "train_data = DataWrapper(\n",
     "    Data(\"data/JODIE\", torch.float32, BATCH_SIZE, NODES_SIZE, EDGES_SIZE), \n",
@@ -237,14 +196,7 @@
   },
   {
    "cell_type": "code",
-<<<<<<< HEAD
    "execution_count": 6,
-=======
-   "execution_count": null,
-   "id": "33b0796e-404b-48f2-96a5-86c340d89421",
-   "metadata": {},
-   "outputs": [],
->>>>>>> c1068607
    "source": [
     "train_opts = poptorch.Options()\n",
     "train_opts.deviceIterations(DEVICE_ITERATIONS)\n",
@@ -290,14 +242,7 @@
   },
   {
    "cell_type": "code",
-<<<<<<< HEAD
    "execution_count": 7,
-=======
-   "execution_count": null,
-   "id": "486779c4-3150-4952-8a21-8c1ca13fbcb9",
-   "metadata": {},
-   "outputs": [],
->>>>>>> c1068607
    "source": [
     "optim = poptorch.optim.AdamW(\n",
     "    tgn.parameters(), lr=LEARNING_RATE,\n",
@@ -322,14 +267,7 @@
   },
   {
    "cell_type": "code",
-<<<<<<< HEAD
    "execution_count": 8,
-=======
-   "execution_count": null,
-   "id": "5cb02a32-9939-4681-9837-0bf2dbcfc0ce",
-   "metadata": {},
-   "outputs": [],
->>>>>>> c1068607
    "source": [
     "def run_train(model, train_data, do_reset) -> float:\n",
     "    \"\"\"Trains TGN for one epoch\"\"\"\n",
@@ -370,14 +308,7 @@
   },
   {
    "cell_type": "code",
-<<<<<<< HEAD
    "execution_count": 10,
-=======
-   "execution_count": null,
-   "id": "5749c055-a036-4d5b-b338-339f7d3046f2",
-   "metadata": {},
-   "outputs": [],
->>>>>>> c1068607
    "source": [
     "aps = []\n",
     "aucs = []\n",
@@ -411,12 +342,9 @@
     "    \n",
     "print(f'Training Finished; Final validation APS {aps_epoch:.4f}, AUCS {aucs_epoch:.4f}')\n",
     "    "
-<<<<<<< HEAD
-   ],
-   "outputs": [],
-   "metadata": {}
-=======
-   ]
+   ],
+   "outputs": [],
+   "metadata": {}
   },
   {
    "cell_type": "markdown",
@@ -436,7 +364,6 @@
     "tgn_train.detachFromDevice()\n",
     "tgn_eval.detachFromDevice()"
    ]
->>>>>>> c1068607
   }
  ],
  "metadata": {
